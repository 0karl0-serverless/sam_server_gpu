import os
import time
import cv2
import torch
import torchvision.transforms as T
from dataclasses import dataclass
from ultralytics import YOLO

# Directories
# Shared directories
SHARED_DIR = "/mnt/shared"
RESIZED_DIR = os.path.join(SHARED_DIR, "resized")
OUTPUT_DIR = os.path.join(SHARED_DIR, "output", "boxes")

# Model directory: prefer /models (populated by Dockerfile),
# fall back to /mnt/shared/models for backwards compatibility.
MODEL_DIR = os.environ.get("MODEL_DIR", "/models")
if not os.path.isdir(MODEL_DIR):
    MODEL_DIR = os.path.join(SHARED_DIR, "models")


@dataclass
class DetectionModel:
    name: str
    model: object
    kind: str  # 'yolo', 'detr', 'dfine'

    def predict(self, image):
        """Return list of (x1, y1, x2, y2, label)"""
        if self.kind in {"yolo", "dfine"}:  # D-FINE uses YOLO-style interface
            results = self.model(image)[0]
            out = []
            for box in results.boxes:
                x1, y1, x2, y2 = map(int, box.xyxy[0])
                cls_id = int(box.cls[0]) if box.cls is not None else -1
                label = results.names.get(cls_id, str(cls_id))
                out.append((x1, y1, x2, y2, label))
            return out
        if self.kind == "detr":
            transform = T.Compose([T.ToTensor()])
            tensor = transform(image).unsqueeze(0)
            with torch.no_grad():
                outputs = self.model(tensor)
            probas = outputs["pred_logits"].softmax(-1)[0, :, :-1]
            keep = probas.max(-1).values > 0.7
            boxes = outputs["pred_boxes"][0, keep].cpu().numpy()
            class_ids = probas[keep].argmax(-1).cpu().numpy()
            h, w = image.shape[:2]
            out = []
            for (cx, cy, bw, bh), cls_id in zip(boxes, class_ids):
                x1 = int((cx - 0.5 * bw) * w)
                y1 = int((cy - 0.5 * bh) * h)
                x2 = int((cx + 0.5 * bw) * w)
                y2 = int((cy + 0.5 * bh) * h)
                out.append((x1, y1, x2, y2, str(cls_id)))
            return out
        return []


<<<<<<< HEAD
def load_models(model_dir: str, models: dict[str, DetectionModel] | None = None) -> dict[str, DetectionModel]:
    """Populate ``models`` with any weights found in ``model_dir``.

    Subsequent calls will only attempt to load weights that are not already
    present in ``models`` so that new files dropped into the directory are
    picked up automatically without restarting the worker.
    """

    if models is None:
        models = {}

=======
def load_models(model_dir: str) -> dict[str, DetectionModel]:
    models: dict[str, DetectionModel] = {}
>>>>>>> 83ddd4f8
    if not os.path.isdir(model_dir):
        print(f"[Worker] Model directory not found: {model_dir}")
        return models

    for fname in os.listdir(model_dir):
        if not fname.lower().endswith((".pt", ".pth")):
            continue
<<<<<<< HEAD

        name = os.path.splitext(fname)[0]
        if name in models:
            continue

        path = os.path.join(model_dir, fname)
        try:
            yolo = YOLO(path)
            models[name] = DetectionModel(name, yolo, "yolo")
            print(f"[Worker] Loaded YOLO model: {fname}")
=======
        path = os.path.join(model_dir, fname)
        name = os.path.splitext(fname)[0]
        try:
            yolo = YOLO(path)
            models[name] = DetectionModel(name, yolo, "yolo")
>>>>>>> 83ddd4f8
            continue
        except Exception as e:
            print(f"[Worker] Failed to load {fname} with YOLO: {e}")

        lower = name.lower()
        if "detr" in lower:
<<<<<<< HEAD
            try:
                detr = torch.hub.load(
                    "facebookresearch/detr", "detr_resnet50", pretrained=False
                )
                state = torch.load(path, map_location="cpu")
                state = state.get("model", state)
                detr.load_state_dict(state)
                detr.eval()
                models[name] = DetectionModel(name, detr, "detr")
                print(f"[Worker] Loaded DETR model: {fname}")
                continue
            except Exception as e2:
                print(f"[Worker] Failed to load {fname} as DETR: {e2}")
        if "dfine" in lower or "d-fine" in lower:
            try:
                dfine = torch.hub.load(
                    "lyuwenyu/D-FINE", "dfine_r18", pretrained=False
                )
=======
            try:
                detr = torch.hub.load("facebookresearch/detr", "detr_resnet50", pretrained=False)
                state = torch.load(path, map_location="cpu")
                state = state.get("model", state)
                detr.load_state_dict(state)
                detr.eval()
                models[name] = DetectionModel(name, detr, "detr")
                continue
            except Exception as e2:
                print(f"[Worker] Failed to load {fname} as DETR: {e2}")
        if "dfine" in lower or "d-fine" in lower:
            try:
                dfine = torch.hub.load("lyuwenyu/D-FINE", "dfine_r18", pretrained=False)
>>>>>>> 83ddd4f8
                state = torch.load(path, map_location="cpu")
                dfine.load_state_dict(state)
                dfine.eval()
                models[name] = DetectionModel(name, dfine, "dfine")
<<<<<<< HEAD
                print(f"[Worker] Loaded D-FINE model: {fname}")
                continue
            except Exception as e2:
                print(f"[Worker] Failed to load {fname} as D-FINE: {e2}")

    if not models:
        print(f"[Worker] No detection models found in {model_dir}")
    return models

=======
                continue
            except Exception as e2:
                print(f"[Worker] Failed to load {fname} as D-FINE: {e2}")

    if not models:
        print(f"[Worker] No detection models found in {model_dir}")
    return models

>>>>>>> 83ddd4f8

# Dynamically load all detection models found in MODEL_DIR
MODELS = load_models(MODEL_DIR)

os.makedirs(OUTPUT_DIR, exist_ok=True)

# Track which models have processed each image.  This allows newly added models
# to run on existing uploads instead of requiring users to re-upload files.
# {"image_stem": {"model_a", "model_b"}, ...}
processed: dict[str, set[str]] = {}

while True:
    # Load any newly added model weights before processing images
    load_models(MODEL_DIR, MODELS)

    files = [f for f in os.listdir(RESIZED_DIR) if f.lower().endswith((".png", ".jpg", ".jpeg"))]
    if not files:
        print("[Worker] No images found")
        time.sleep(2)
        continue
    print(f"[Worker] Found {len(files)} image(s): {files}")
    for filename in files:
        base = os.path.splitext(filename)[0]
        path = os.path.join(RESIZED_DIR, filename)
        image = cv2.imread(path)
        if image is None:
            continue

        # Ensure there is a set to track processed models for this image
        done_models = processed.setdefault(base, set())

        for model_name, model in MODELS.items():
            if model_name in done_models:
                continue

            predictions = model.predict(image)
            annotated = image.copy()
            for x1, y1, x2, y2, label in predictions:
                cv2.rectangle(annotated, (x1, y1), (x2, y2), (0, 255, 0), 2)
                cv2.putText(
                    annotated,
                    label,
                    (x1, max(y1 - 5, 0)),
                    cv2.FONT_HERSHEY_SIMPLEX,
                    0.5,
                    (0, 255, 0),
                    1,
                    cv2.LINE_AA,
                )

            cv2.putText(
                annotated,
                model_name,
                (10, 30),
                cv2.FONT_HERSHEY_SIMPLEX,
                1.0,
                (0, 255, 0),
                2,
                cv2.LINE_AA,
            )
            out_file = os.path.join(OUTPUT_DIR, f"{base}_{model_name}.png")
            cv2.imwrite(out_file, annotated)

            # Remember that this model has processed this image
            done_models.add(model_name)
    time.sleep(2)<|MERGE_RESOLUTION|>--- conflicted
+++ resolved
@@ -57,7 +57,6 @@
         return []
 
 
-<<<<<<< HEAD
 def load_models(model_dir: str, models: dict[str, DetectionModel] | None = None) -> dict[str, DetectionModel]:
     """Populate ``models`` with any weights found in ``model_dir``.
 
@@ -69,10 +68,7 @@
     if models is None:
         models = {}
 
-=======
-def load_models(model_dir: str) -> dict[str, DetectionModel]:
-    models: dict[str, DetectionModel] = {}
->>>>>>> 83ddd4f8
+
     if not os.path.isdir(model_dir):
         print(f"[Worker] Model directory not found: {model_dir}")
         return models
@@ -80,7 +76,6 @@
     for fname in os.listdir(model_dir):
         if not fname.lower().endswith((".pt", ".pth")):
             continue
-<<<<<<< HEAD
 
         name = os.path.splitext(fname)[0]
         if name in models:
@@ -91,20 +86,13 @@
             yolo = YOLO(path)
             models[name] = DetectionModel(name, yolo, "yolo")
             print(f"[Worker] Loaded YOLO model: {fname}")
-=======
-        path = os.path.join(model_dir, fname)
-        name = os.path.splitext(fname)[0]
-        try:
-            yolo = YOLO(path)
-            models[name] = DetectionModel(name, yolo, "yolo")
->>>>>>> 83ddd4f8
+
             continue
         except Exception as e:
             print(f"[Worker] Failed to load {fname} with YOLO: {e}")
 
         lower = name.lower()
         if "detr" in lower:
-<<<<<<< HEAD
             try:
                 detr = torch.hub.load(
                     "facebookresearch/detr", "detr_resnet50", pretrained=False
@@ -123,26 +111,11 @@
                 dfine = torch.hub.load(
                     "lyuwenyu/D-FINE", "dfine_r18", pretrained=False
                 )
-=======
-            try:
-                detr = torch.hub.load("facebookresearch/detr", "detr_resnet50", pretrained=False)
-                state = torch.load(path, map_location="cpu")
-                state = state.get("model", state)
-                detr.load_state_dict(state)
-                detr.eval()
-                models[name] = DetectionModel(name, detr, "detr")
-                continue
-            except Exception as e2:
-                print(f"[Worker] Failed to load {fname} as DETR: {e2}")
-        if "dfine" in lower or "d-fine" in lower:
-            try:
-                dfine = torch.hub.load("lyuwenyu/D-FINE", "dfine_r18", pretrained=False)
->>>>>>> 83ddd4f8
+
                 state = torch.load(path, map_location="cpu")
                 dfine.load_state_dict(state)
                 dfine.eval()
                 models[name] = DetectionModel(name, dfine, "dfine")
-<<<<<<< HEAD
                 print(f"[Worker] Loaded D-FINE model: {fname}")
                 continue
             except Exception as e2:
@@ -152,16 +125,7 @@
         print(f"[Worker] No detection models found in {model_dir}")
     return models
 
-=======
-                continue
-            except Exception as e2:
-                print(f"[Worker] Failed to load {fname} as D-FINE: {e2}")
 
-    if not models:
-        print(f"[Worker] No detection models found in {model_dir}")
-    return models
-
->>>>>>> 83ddd4f8
 
 # Dynamically load all detection models found in MODEL_DIR
 MODELS = load_models(MODEL_DIR)
