--- conflicted
+++ resolved
@@ -3,11 +3,8 @@
 WORKDIR /app
 
 RUN apt-get update && apt-get install -y \
-<<<<<<< HEAD
-=======
     curl \
     wget \
->>>>>>> 87eeecae
     libgl1 \
     libglib2.0-0 \
     libsm6 \
@@ -27,8 +24,8 @@
 # Download example detection models (no-clobber) into /models
 # before launching the worker.
 CMD bash -c 'mkdir -p /models && \
-    wget -nc -P /models https://huggingface.co/ultralytics/yolov8/resolve/main/yolov8n.pt && \
-    wget -nc -P /models https://github.com/lyuwenyu/rf-detr/releases/download/v0.1/rf_detr_r50.pth && \
-    wget -nc -P /models https://github.com/lyuwenyu/RT-DETR/releases/download/v0.1/rt_detr_r50.pth && \
-    wget -nc -P /models https://github.com/lyuwenyu/D-FINE/releases/download/v0.1/dfine_r18.pth && \
+   # wget -nc -P /models https://huggingface.co/ultralytics/yolov8/resolve/main/yolov8n.pt && \
+   # wget -nc -P /models https://github.com/lyuwenyu/rf-detr/releases/download/v0.1/rf_detr_r50.pth && \
+   # wget -nc -P /models https://github.com/lyuwenyu/RT-DETR/releases/download/v0.1/rt_detr_r50.pth && \
+    #wget -nc -P /models https://github.com/lyuwenyu/D-FINE/releases/download/v0.1/dfine_r18.pth && \
     python3 worker.py'